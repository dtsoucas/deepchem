--- conflicted
+++ resolved
@@ -1,124 +1,2 @@
-<<<<<<< HEAD
-"""
-Code for processing datasets using scikit-learn.
-"""
-import numpy as np
-import logging
-from sklearn.cross_decomposition import PLSRegression
-from sklearn.ensemble import RandomForestClassifier
-from sklearn.ensemble import RandomForestRegressor
-from sklearn.gaussian_process import GaussianProcessRegressor
-from sklearn.linear_model import LogisticRegression, BayesianRidge
-from sklearn.linear_model import LinearRegression
-from sklearn.linear_model import RidgeCV
-from sklearn.linear_model import LassoCV
-from sklearn.linear_model import ElasticNetCV
-from sklearn.linear_model import LassoLarsCV
-from deepchem.models import Model
-from deepchem.utils.data_utils import load_from_disk
-from deepchem.utils.data_utils import save_to_disk
-
-NON_WEIGHTED_MODELS = [
-    LogisticRegression, PLSRegression, GaussianProcessRegressor, ElasticNetCV,
-    LassoCV, BayesianRidge
-]
-
-logger = logging.getLogger(__name__)
-
-
-class SklearnModel(Model):
-  """Wrapper class that wraps scikit-learn models as DeepChem models.
-
-  When you're working with scikit-learn and DeepChem, at times it can
-  be useful to wrap a scikit-learn model as a DeepChem model. The
-  reason for this might be that you want to do an apples-to-apples
-  comparison of a scikit-learn model to another DeepChem model, or
-  perhaps you want to use the hyperparameter tuning capabilities in
-  `dc.hyper`. The `SklearnModel` class provides a wrapper around scikit-learn
-  models that allows scikit-learn models to be trained on `Dataset` objects
-  and evaluated with the same metrics as other DeepChem models.`
-
-  Note
-  ----
-  All `SklearnModels` perform learning solely in memory. This means that it
-  may not be possible to train `SklearnModel` on large `Dataset`s.
-  """
-
-  def __init__(self, model_instance=None, model_dir=None, **kwargs):
-    """
-    Parameters
-    ----------
-    model_instance: `sklearn.base.BaseEstimator`
-      Must be a scikit-learn `BaseEstimator Class`.
-    model_dir: str, optional (default None)
-      If specified the model will be stored in this directory. Else, a
-      temporary directory will be used.
-    kwargs: dict
-      kwargs['use_weights'] is a bool which determines if we pass weights into
-      self.model_instance.fit()
-    """
-    super(SklearnModel, self).__init__(model_instance, model_dir, **kwargs)
-    if 'use_weights' in kwargs:
-      self.use_weights = kwargs['use_weights']
-    else:
-      self.use_weights = True
-    for model_instance in NON_WEIGHTED_MODELS:
-      if isinstance(self.model_instance, model_instance):
-        self.use_weights = False
-
-  def fit(self, dataset, **kwargs):
-    """Fits SKLearn model to data.
-
-    Parameters
-    ----------
-    dataset: `Dataset`
-      The `Dataset` to train this model on.
-    """
-    X = dataset.X
-    y = np.squeeze(dataset.y)
-    w = np.squeeze(dataset.w)
-    # Some scikit-learn models don't use weights.
-    if self.use_weights:
-      self.model_instance.fit(X, y, w)
-      return
-    self.model_instance.fit(X, y)
-
-  def predict_on_batch(self, X, pad_batch=False):
-    """
-    Makes predictions on batch of data.
-
-    Parameters
-    ----------
-    X: np.ndarray
-      Features
-    pad_batch: bool, optional
-      Ignored for Sklearn Model. Only used for Tensorflow models
-      with rigid batch-size requirements.
-    """
-    try:
-      return self.model_instance.predict_proba(X)
-    except AttributeError:
-      return self.model_instance.predict(X)
-
-  def predict(self, X, transformers=[]):
-    """
-    Makes predictions on dataset.
-    """
-    return super(SklearnModel, self).predict(X, transformers)
-
-  def save(self):
-    """Saves sklearn model to disk using joblib."""
-    save_to_disk(self.model_instance, self.get_model_filename(self.model_dir))
-
-  def reload(self):
-    """Loads sklearn model from joblib file on disk."""
-    self.model_instance = load_from_disk(
-        Model.get_model_filename(self.model_dir))
-
-  def get_num_tasks(self):
-    """Number of tasks for this model. Defaults to 1"""
-    return 1
-=======
 # flake8: ignore
-from deepchem.models.sklearn_models.sklearn_model import SklearnModel
->>>>>>> 3d257a0c
+from deepchem.models.sklearn_models.sklearn_model import SklearnModel